--- conflicted
+++ resolved
@@ -83,12 +83,11 @@
         router.apply_routes(handlers)
         settings = dict(self.app_settings)
         settings.update(kwargs)
-<<<<<<< HEAD
         tornado.web.Application.__init__(self, handlers, **settings)
 
         if not os.path.isdir(options.blob_cache_dir):
             os.makedirs(options.blob_cache_dir, 0700)
-        self.blob_cache = BlobCache(options.blob_cache_dir, 'sha256')
+        self.blob_cache = BlobCache(options.blob_cache_dir)
 
         self.search_cache = SearchCache(options.search_cache_dir)
 
@@ -112,10 +111,4 @@
             except Exception:
                 _log.exception('Pruning search cache')
             time.sleep(self.cache_prune_interval)
-    # pylint: enable=W0703
-=======
-        tornado.web.Application.__init__(self, self.handlers, **settings)
-        if not os.path.isdir(options.cache_dir):
-            os.makedirs(options.cache_dir, 0700)
-        self.blob_cache = BlobCache(options.cache_dir)
->>>>>>> efe2e1d1
+    # pylint: enable=W0703