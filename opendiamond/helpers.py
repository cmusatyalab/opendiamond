#
#  The OpenDiamond Platform for Interactive Search
#
#  Copyright (c) 2009-2011 Carnegie Mellon University
#  All rights reserved.
#
#  This software is distributed under the terms of the Eclipse Public
#  License, Version 1.0 which can be found in the file named LICENSE.
#  ANY USE, REPRODUCTION OR DISTRIBUTION OF THIS SOFTWARE CONSTITUTES
#  RECIPIENT'S ACCEPTANCE OF THIS AGREEMENT
#

from __future__ import with_statement
from ctypes import cdll, c_char_p, c_int
import hashlib
import logging
import os
import resource
import signal
import sys
from threading import Lock
from urlparse import urlparse

_log = logging.getLogger(__name__)

# We use os._exit() to avoid calling destructors after fork()
# pylint: disable=W0212
def daemonize():
    # Double-fork
    if os.fork():
        os._exit(0)
    os.setsid()
    if os.fork():
        os._exit(0)
    # Close open fds
    maxfd = resource.getrlimit(resource.RLIMIT_NOFILE)[1]
    for fd in xrange(maxfd):
        try:
            os.close(fd)
        except OSError:
            pass
    # Open new fds
    os.open("/dev/null", os.O_RDWR)
    os.dup2(0, 1)
    os.dup2(0, 2)
# pylint: enable=W0212


def signalname(signum):
    '''Return the name for the specified signal number.'''
    for attr in dir(signal):
        if (attr.startswith('SIG') and not attr.startswith('SIG_') and
                getattr(signal, attr) == signum):
            return attr
    return 'signal %d' % signum


<<<<<<< HEAD
# hashlib confuses pylint, pylint #51250.  Provide md5 and sha256 here to
# centralize the workaround.
=======
# hashlib confuses pylint, pylint #51250.  Provide md5 and sha-256 here to centralize
# the workaround.
>>>>>>> efe2e1d1
# pylint: disable=C0103,E1101
md5 = hashlib.md5
sha256 = hashlib.sha256
# pylint: enable=C0103,E1101


class _TcpWrappers(object):
    '''Singleton callable that checks addresses of incoming connections
    against the TCP Wrappers access database.'''

    def __init__(self):
        self._lock = Lock()
        try:
            lib = cdll.LoadLibrary('libwrap.so.0')
            self._hosts_ctl = lib.hosts_ctl
            self._hosts_ctl.argtypes = [c_char_p] * 4
            self._hosts_ctl.restype = c_int
        except (OSError, AttributeError), e:
            raise ImportError(str(e))

    def __call__(self, service, address):
        '''Given a service name and the remote address of a connection, return
        True if the connection should be allowed.'''
        # libwrap is not thread-safe
        with self._lock:
            ret = self._hosts_ctl(service, 'unknown', address, 'unknown')
            return ret == 1


class _DummyTcpWrappers(object):
    '''Singleton callable that pretends to be _TcpWrappers but doesn't do
    anything.'''

    def __init__(self, error):
        self._error = error

    def __call__(self, service, address):
        '''Always returns True.'''
        # TCP Wrappers failed to load.  Log an error the first time we are
        # called.
        if self._error is not None:
            _log.warning('TCP Wrappers disabled: %s', self._error)
            self._error = None
        return True


# We're creating a callable, so don't use attribute naming rules
# pylint: disable=C0103
try:
    connection_ok = _TcpWrappers()
except ImportError, _e:
    connection_ok = _DummyTcpWrappers(str(_e))
# pylint: enable=C0103


# urlparse wrapper to handle http://bugs.python.org/issue11467
# URIs starting with sha256:[0-9a-f] would fail in Python 2.7.1
# pylint has trouble with ParseResult, pylint #8766
# pylint: disable=E1101
def split_scheme(url):
    if sys.version_info[0:3] == (2, 7, 1) and url.startswith('sha256:'):
        return url.split(':')
    else:
        parts = urlparse(url)
        return (parts.scheme, parts.path)
# pylint: enable=E1101<|MERGE_RESOLUTION|>--- conflicted
+++ resolved
@@ -55,13 +55,8 @@
     return 'signal %d' % signum
 
 
-<<<<<<< HEAD
 # hashlib confuses pylint, pylint #51250.  Provide md5 and sha256 here to
 # centralize the workaround.
-=======
-# hashlib confuses pylint, pylint #51250.  Provide md5 and sha-256 here to centralize
-# the workaround.
->>>>>>> efe2e1d1
 # pylint: disable=C0103,E1101
 md5 = hashlib.md5
 sha256 = hashlib.sha256
